/*
 * Copyright 2012 the original author or authors.
 *
 * Licensed under the Apache License, Version 2.0 (the "License");
 * you may not use this file except in compliance with the License.
 * You may obtain a copy of the License at
 *
 *      http://www.apache.org/licenses/LICENSE-2.0
 *
 * Unless required by applicable law or agreed to in writing, software
 * distributed under the License is distributed on an "AS IS" BASIS,
 * WITHOUT WARRANTIES OR CONDITIONS OF ANY KIND, either express or implied.
 * See the License for the specific language governing permissions and
 * limitations under the License.
 */

package org.gradle.api.plugins.quality.internal.findbugs;

import java.io.File;
import java.util.ArrayList;
import java.util.Collection;
import java.util.List;
import java.util.Set;

import org.gradle.api.InvalidUserDataException;
import org.gradle.api.file.FileCollection;
import org.gradle.api.plugins.quality.FindBugsReports;
import org.gradle.api.plugins.quality.internal.FindBugsReportsImpl;
import org.gradle.api.specs.Spec;
import org.gradle.util.CollectionUtils;

import com.google.common.collect.ImmutableSet;

public class FindBugsSpecBuilder {
    private static final Set<String> VALID_EFFORTS = ImmutableSet.of("min", "default", "max");
    private static final Set<String> VALID_REPORT_LEVELS = ImmutableSet.of("experimental", "low", "medium", "high");

    private FileCollection pluginsList;
    private FileCollection sources;
    private FileCollection classpath;
    private FileCollection classes;
    private FindBugsReports reports;

    private String effort;
    private String reportLevel;
    private String maxHeapSize;
    private Collection<String> visitors;
    private Collection<String> omitVisitors;
    private File excludeFilter;
    private File includeFilter;
<<<<<<< HEAD
    private File excludeBugsFilter;
=======
    private List<String> extraArgs;
>>>>>>> 83a5c5a3
    private boolean debugEnabled;

    public FindBugsSpecBuilder(FileCollection classes) {
        if(classes == null || classes.isEmpty()){
            throw new InvalidUserDataException("No classes configured for FindBugs analysis.");
        }
        this.classes = classes;
    }

    public FindBugsSpecBuilder withPluginsList(FileCollection pluginsClasspath) {
        this.pluginsList = pluginsClasspath;
        return this;
    }

    public FindBugsSpecBuilder withSources(FileCollection sources) {
        this.sources = sources;
        return this;
    }

    public FindBugsSpecBuilder withClasspath(FileCollection classpath) {
        this.classpath = classpath;
        return this;
    }

    public FindBugsSpecBuilder configureReports(FindBugsReports reports) {
        this.reports = reports;
        return this;
    }


    public FindBugsSpecBuilder withEffort(String effort) {
        if (effort != null && !VALID_EFFORTS.contains(effort)) {
            throw new InvalidUserDataException("Invalid value for FindBugs 'effort' property: " + effort);
        }
        this.effort = effort;
        return this;
    }

    public FindBugsSpecBuilder withReportLevel(String reportLevel) {
        if (reportLevel != null && !VALID_REPORT_LEVELS.contains(reportLevel)) {
            throw new InvalidUserDataException("Invalid value for FindBugs 'reportLevel' property: " + reportLevel);
        }
        this.reportLevel = reportLevel;
        return this;
    }
    
    public FindBugsSpecBuilder withMaxHeapSize(String maxHeapSize) {
        this.maxHeapSize = maxHeapSize;
        return this;
    }

    public FindBugsSpecBuilder withVisitors(Collection<String> visitors) {
        this.visitors = visitors;
        return this;
    }

    public FindBugsSpecBuilder withOmitVisitors(Collection<String> omitVisitors) {
        this.omitVisitors = omitVisitors;
        return this;
    }

    public FindBugsSpecBuilder withExcludeFilter(File excludeFilter) {
        if (excludeFilter != null && !excludeFilter.canRead()) {
            String errorStr = String.format("Cannot read file specified for FindBugs 'excludeFilter' property: %s", excludeFilter);
            throw new InvalidUserDataException(errorStr);
        }

        this.excludeFilter = excludeFilter;
        return this;
    }

    public FindBugsSpecBuilder withIncludeFilter(File includeFilter) {
        if (includeFilter != null && !includeFilter.canRead()) {
            String errorStr = String.format("Cannot read file specified for FindBugs 'includeFilter' property: %s", includeFilter);
            throw new InvalidUserDataException(errorStr);
        }

        this.includeFilter = includeFilter;
        return this;
    }

<<<<<<< HEAD
    public FindBugsSpecBuilder withExcludeBugsFilter(File excludeBugsFilter) {
        if (excludeBugsFilter != null && !excludeBugsFilter.canRead()) {
            String errorStr = String.format("Cannot read file specified for FindBugs 'excludeBugsFilter' property: %s", excludeBugsFilter);
            throw new InvalidUserDataException(errorStr);
        }

        this.excludeBugsFilter = excludeBugsFilter;
=======
    public FindBugsSpecBuilder withExtraArgs(List<String> extraArgs) {
        this.extraArgs = extraArgs;
>>>>>>> 83a5c5a3
        return this;
    }

    public FindBugsSpecBuilder withDebugging(boolean debugEnabled){
        this.debugEnabled = debugEnabled;
        return this;
    }

    public FindBugsSpec build() {
        ArrayList<String> args = new ArrayList<String>();
        args.add("-pluginList");
        args.add(pluginsList==null ? "" : pluginsList.getAsPath());
        args.add("-sortByClass");
        args.add("-timestampNow");
        args.add("-progress");

        if (reports != null && !reports.getEnabled().isEmpty()) {
            if (reports.getEnabled().size() == 1) {
                FindBugsReportsImpl reportsImpl = (FindBugsReportsImpl) reports;
                String outputArg = "-" + reportsImpl.getFirstEnabled().getName();
                if (reportsImpl.getFirstEnabled() instanceof FindBugsXmlReportImpl) {
                    FindBugsXmlReportImpl r = (FindBugsXmlReportImpl)reportsImpl.getFirstEnabled();
                    if (r.isWithMessages()) {
                        outputArg += ":withMessages";
                    }
                }
                args.add(outputArg);
                args.add("-outputFile");
                args.add(reportsImpl.getFirstEnabled().getDestination().getAbsolutePath());
            } else {
                throw new InvalidUserDataException("FindBugs tasks can only have one report enabled, however more than one report was enabled. You need to disable all but one of them.");
            }
        }

        if (has(sources)) {
            args.add("-sourcepath");
            args.add(sources.getAsPath());
        }

        if (has(classpath)) {
            args.add("-auxclasspath");

            // Filter unexisting files as FindBugs can't handle them.
            args.add(classpath.filter(new Spec<File>() {
                public boolean isSatisfiedBy(File element) {
                    return element.exists();
                }
            }).getAsPath());
        }

        if (has(effort)) {
            args.add(String.format("-effort:%s", effort));
        }

        if (has(reportLevel)) {
            args.add(String.format("-%s", reportLevel));
        }

        if (has(visitors)) {
            args.add("-visitors");
            args.add(CollectionUtils.join(",", visitors));
        }

        if (has(omitVisitors)) {
            args.add("-omitVisitors");
            args.add(CollectionUtils.join(",", omitVisitors));
        }

        if (has(excludeFilter)) {
            args.add("-exclude");
            args.add(excludeFilter.getPath());
        }

        if (has(includeFilter)) {
            args.add("-include");
            args.add(includeFilter.getPath());
        }

<<<<<<< HEAD
        if (has(excludeBugsFilter)) {
            args.add("-excludeBugs");
            args.add(excludeBugsFilter.getPath());
=======
        if (has(extraArgs)) {
            for (String extraArg : extraArgs) {
                args.add( extraArg );
            }
>>>>>>> 83a5c5a3
        }

        for (File classFile : classes.getFiles()) {
            args.add(classFile.getAbsolutePath());
        }
        
        return new FindBugsSpec(args, maxHeapSize, debugEnabled);
    }

    private boolean has(String str) {
        return str != null && str.length() > 0;
    }

    private boolean has(File file) {
        return file != null && file.canRead();
    }

    private boolean has(Collection<?> collection) {
        return collection != null && !collection.isEmpty();
    }

    private boolean has(FileCollection fileCollection) {
        return fileCollection != null && !fileCollection.isEmpty();
    }
}<|MERGE_RESOLUTION|>--- conflicted
+++ resolved
@@ -48,11 +48,8 @@
     private Collection<String> omitVisitors;
     private File excludeFilter;
     private File includeFilter;
-<<<<<<< HEAD
     private File excludeBugsFilter;
-=======
     private List<String> extraArgs;
->>>>>>> 83a5c5a3
     private boolean debugEnabled;
 
     public FindBugsSpecBuilder(FileCollection classes) {
@@ -98,7 +95,7 @@
         this.reportLevel = reportLevel;
         return this;
     }
-    
+
     public FindBugsSpecBuilder withMaxHeapSize(String maxHeapSize) {
         this.maxHeapSize = maxHeapSize;
         return this;
@@ -134,7 +131,6 @@
         return this;
     }
 
-<<<<<<< HEAD
     public FindBugsSpecBuilder withExcludeBugsFilter(File excludeBugsFilter) {
         if (excludeBugsFilter != null && !excludeBugsFilter.canRead()) {
             String errorStr = String.format("Cannot read file specified for FindBugs 'excludeBugsFilter' property: %s", excludeBugsFilter);
@@ -142,10 +138,12 @@
         }
 
         this.excludeBugsFilter = excludeBugsFilter;
-=======
+
+        return this;
+    }
+
     public FindBugsSpecBuilder withExtraArgs(List<String> extraArgs) {
         this.extraArgs = extraArgs;
->>>>>>> 83a5c5a3
         return this;
     }
 
@@ -224,22 +222,21 @@
             args.add(includeFilter.getPath());
         }
 
-<<<<<<< HEAD
         if (has(excludeBugsFilter)) {
             args.add("-excludeBugs");
             args.add(excludeBugsFilter.getPath());
-=======
+        }
+
         if (has(extraArgs)) {
             for (String extraArg : extraArgs) {
                 args.add( extraArg );
             }
->>>>>>> 83a5c5a3
         }
 
         for (File classFile : classes.getFiles()) {
             args.add(classFile.getAbsolutePath());
         }
-        
+
         return new FindBugsSpec(args, maxHeapSize, debugEnabled);
     }
 
