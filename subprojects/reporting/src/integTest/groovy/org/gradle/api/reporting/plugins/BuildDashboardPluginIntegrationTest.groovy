--- conflicted
+++ resolved
@@ -36,10 +36,6 @@
 
     private void badCode(TestFile root = testDirectory) {
         root.file("src/main/groovy/org/gradle/class1.groovy") << "package org.gradle; class class1 { }"
-<<<<<<< HEAD
-        root.file("config/codenarc/rulesets.groovy") << ""
-        root.file("src/test/java/FooTest.java") << "public class FooTest {}"
-=======
     }
 
     private void writeCodenarcConfig(TestFile root = testDirectory) {
@@ -48,7 +44,6 @@
                 ruleset('rulesets/naming.xml')
             }
         """
->>>>>>> 825d601c
     }
 
     private TestFile getBuildDashboardFile() {
@@ -264,11 +259,7 @@
         when:
         run("test", "jacocoTestReport")
         then:
-<<<<<<< HEAD
         dashboardLinksCount == 5
-=======
-        dashboardLinksCount == 2
->>>>>>> 825d601c
         jacocoLinks() == 1
 
     }
