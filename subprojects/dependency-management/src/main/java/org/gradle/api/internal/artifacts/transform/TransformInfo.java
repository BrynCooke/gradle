/*
 * Copyright 2018 the original author or authors.
 *
 * Licensed under the Apache License, Version 2.0 (the "License");
 * you may not use this file except in compliance with the License.
 * You may obtain a copy of the License at
 *
 *      http://www.apache.org/licenses/LICENSE-2.0
 *
 * Unless required by applicable law or agreed to in writing, software
 * distributed under the License is distributed on an "AS IS" BASIS,
 * WITHOUT WARRANTIES OR CONDITIONS OF ANY KIND, either express or implied.
 * See the License for the specific language governing permissions and
 * limitations under the License.
 */

package org.gradle.api.internal.artifacts.transform;

import com.google.common.collect.ImmutableCollection;
import com.google.common.collect.ImmutableList;
import com.google.common.collect.Iterables;
import org.gradle.api.Action;
import org.gradle.api.Task;
import org.gradle.api.artifacts.ResolveException;
import org.gradle.api.artifacts.component.ComponentArtifactIdentifier;
import org.gradle.api.artifacts.result.ResolvedArtifactResult;
import org.gradle.api.internal.artifacts.ivyservice.DefaultLenientConfiguration;
import org.gradle.api.internal.artifacts.ivyservice.ResolvedArtifactCollectingVisitor;
import org.gradle.api.internal.artifacts.ivyservice.resolveengine.artifact.BuildableSingleResolvedArtifactSet;
import org.gradle.api.internal.artifacts.ivyservice.resolveengine.artifact.ResolvableArtifact;
import org.gradle.api.internal.artifacts.ivyservice.resolveengine.artifact.ResolvedArtifactSet;
import org.gradle.execution.taskgraph.TaskDependencyResolver;
import org.gradle.execution.taskgraph.WorkInfo;
import org.gradle.internal.operations.BuildOperationCategory;
import org.gradle.internal.operations.BuildOperationContext;
import org.gradle.internal.operations.BuildOperationDescriptor;
import org.gradle.internal.operations.BuildOperationExecutor;
import org.gradle.internal.operations.BuildOperationQueue;
import org.gradle.internal.operations.RunnableBuildOperation;

import javax.annotation.Nullable;
import java.io.File;
import java.util.Collections;
import java.util.List;
import java.util.Set;
import java.util.concurrent.atomic.AtomicInteger;

public abstract class TransformInfo extends WorkInfo {
    private static final AtomicInteger ORDER_COUNTER = new AtomicInteger();

    private final int order = ORDER_COUNTER.incrementAndGet();
    protected final UserCodeBackedTransformer artifactTransformer;
    protected List<File> result;
    protected Throwable failure;

    public static TransformInfo chained(UserCodeBackedTransformer current, TransformInfo previous, ComponentArtifactIdentifier artifactId) {
        return new ChainedTransformInfo(current, previous, artifactId);
    }

    public static TransformInfo initial(UserCodeBackedTransformer initial, BuildableSingleResolvedArtifactSet artifact) {
        return new InitialTransformInfo(initial, artifact);
    }

    protected TransformInfo(UserCodeBackedTransformer artifactTransformer) {
        this.artifactTransformer = artifactTransformer;
    }

    public abstract void execute(BuildOperationExecutor buildOperationExecutor, ArtifactTransformListener transformListener);

    @Override
    public String toString() {
        return artifactTransformer.getDisplayName();
    }

    private List<File> getResult() {
        if (failure != null) {
            throw new IllegalStateException("Transformation has failed", failure);
        }
        if (result == null) {
            throw new IllegalStateException("Transformation hasn't been executed yet");
        }
        return result;
    }

    @Nullable
    private Throwable getFailure() {
        if (result == null) {
            throw new IllegalStateException("Transformation hasn't been executed yet");
        }
        return failure;
    }

    @Override
    public void prepareForExecution() {
    }

    @Override
    public void collectTaskInto(ImmutableCollection.Builder<Task> builder) {
    }

    @Override
    public Throwable getWorkFailure() {
        return null;
    }

    @Override
    public void rethrowFailure() {
    }

    @Override
    public int compareTo(WorkInfo other) {
        if (getClass() != other.getClass()) {
            return getClass().getName().compareTo(other.getClass().getName());
        }
        TransformInfo otherTransform = (TransformInfo) other;
        return order - otherTransform.order;
    }

    private static class InitialTransformInfo extends TransformInfo {
        private final BuildableSingleResolvedArtifactSet artifactSet;

        public InitialTransformInfo(
            UserCodeBackedTransformer artifactTransformer,
            BuildableSingleResolvedArtifactSet artifactSet
        ) {
            super(artifactTransformer);
            this.artifactSet = artifactSet;
        }

        @Override
<<<<<<< HEAD
        public void execute(BuildOperationExecutor buildOperationExecutor, ArtifactTransformListener transformListener) {
            ResolveArtifacts resolveArtifacts = new ResolveArtifacts(artifactSet);
            buildOperationExecutor.runAll(resolveArtifacts);
            ResolvedArtifactCollectingVisitor visitor = new ResolvedArtifactCollectingVisitor();
            resolveArtifacts.getResult().visit(visitor);
            Set<Throwable> failures = visitor.getFailures();
            if (!failures.isEmpty()) {
                Throwable failure;
                if (failures.size() == 1 && Iterables.getOnlyElement(failures) instanceof ResolveException) {
                    failure = Iterables.getOnlyElement(failures);
                } else {
                    failure = new DefaultLenientConfiguration.ArtifactResolveException("artifacts", artifactTransformer.getDisplayName(), "artifact transform", failures);
                }
                this.failure = failure;
                this.result = Collections.emptyList();
                return;
            }
            ResolvedArtifactResult artifact = Iterables.getOnlyElement(visitor.getArtifacts());

            TransformArtifactOperation operation = new TransformArtifactOperation(artifact.getId(), artifact.getFile(), artifactTransformer, BuildOperationCategory.TRANSFORM, transformListener);
            buildOperationExecutor.run(operation);
            this.result = operation.getResult();
            this.failure = operation.getFailure();
=======
        public void execute(BuildOperationExecutor buildOperationExecutor) {
            InitialArtifactTransformationStepOperation transformationStep = new InitialArtifactTransformationStepOperation(buildOperationExecutor);
            buildOperationExecutor.run(transformationStep);
            this.result = transformationStep.getResult();
            this.failure = transformationStep.getFailure();
>>>>>>> c9ccb5b2
        }

        @Override
        public void resolveDependencies(TaskDependencyResolver dependencyResolver, Action<WorkInfo> processHardSuccessor) {
            Set<WorkInfo> dependencies = getDependencies(dependencyResolver);
            for (WorkInfo dependency : dependencies) {
                addDependencySuccessor(dependency);
                processHardSuccessor.execute(dependency);
            }
        }

        private Set<WorkInfo> getDependencies(TaskDependencyResolver dependencyResolver) {
            return dependencyResolver.resolveDependenciesFor(null, artifactSet.getBuildDependencies());
        }

        private class InitialArtifactTransformationStepOperation implements RunnableBuildOperation {
            private List<File> result;
            private Throwable failure;
            private final BuildOperationExecutor buildOperationExecutor;

            public InitialArtifactTransformationStepOperation(BuildOperationExecutor buildOperationExecutor) {
                this.buildOperationExecutor = buildOperationExecutor;
            }

            @Override
            public BuildOperationDescriptor.Builder description() {
                String displayName = "Transform " + artifactSet.getArtifactId().getDisplayName() + " with " + artifactTransformer.getDisplayName();
                return BuildOperationDescriptor.displayName(displayName)
                    .progressDisplayName(displayName)
                    .operationType(BuildOperationCategory.TRANSFORM);
            }

            @Override
            public void run(BuildOperationContext context) {
                ResolveArtifacts resolveArtifacts = new ResolveArtifacts(artifactSet);
                buildOperationExecutor.runAll(resolveArtifacts);
                ResolvedArtifactCollectingVisitor visitor = new ResolvedArtifactCollectingVisitor();
                resolveArtifacts.getResult().visit(visitor);
                Set<Throwable> failures = visitor.getFailures();
                if (!failures.isEmpty()) {
                    Throwable failure;
                    if (failures.size() == 1 && Iterables.getOnlyElement(failures) instanceof ResolveException) {
                        failure = Iterables.getOnlyElement(failures);
                    } else {
                        failure = new DefaultLenientConfiguration.ArtifactResolveException("artifacts", artifactTransformer.getDisplayName(), "artifact transform", failures);
                    }
                    this.failure = failure;
                    this.result = Collections.emptyList();
                    return;
                }
                ResolvedArtifactResult artifact = Iterables.getOnlyElement(visitor.getArtifacts());

                TransformArtifactOperation operation = new TransformArtifactOperation(artifact.getId(), artifact.getFile(), artifactTransformer);
                operation.run(context);
                this.failure = operation.getFailure();
                this.result = operation.getResult();
            }

            public List<File> getResult() {
                return result;
            }

            public Throwable getFailure() {
                return failure;
            }
        }
    }

    private static class ChainedTransformInfo extends TransformInfo {
        private final TransformInfo previousTransform;
        private final ComponentArtifactIdentifier artifactId;

        public ChainedTransformInfo(UserCodeBackedTransformer artifactTransformer, TransformInfo previousTransform, ComponentArtifactIdentifier artifactId) {
            super(artifactTransformer);
            this.previousTransform = previousTransform;
            this.artifactId = artifactId;
        }

        @Override
<<<<<<< HEAD
        public void execute(BuildOperationExecutor buildOperationExecutor, ArtifactTransformListener transformListener) {
            Throwable previousFailure = previousTransform.getFailure();
            if (previousFailure != null) {
                this.failure = previousFailure;
                this.result = Collections.emptyList();
                return;
            }
            ImmutableList.Builder<File> builder = ImmutableList.builder();
            for (File inputFile : previousTransform.getResult()) {
                TransformFileOperation operation = new TransformFileOperation(inputFile, artifactTransformer, BuildOperationCategory.TRANSFORM, transformListener);
                buildOperationExecutor.run(operation);
                if (operation.getFailure() != null) {
                    this.failure = operation.getFailure();
                    this.result = Collections.emptyList();
                    return;
                }
                List<File> result = operation.getResult();
                if (result != null) {
                    builder.addAll(result);
                }
            }
            this.result = builder.build();
=======
        public void execute(BuildOperationExecutor buildOperationExecutor) {
            ChainedArtifactTransformStepOperation chainedArtifactTransformStep = new ChainedArtifactTransformStepOperation();
            buildOperationExecutor.run(chainedArtifactTransformStep);
            this.result = chainedArtifactTransformStep.getResult();
            this.failure = chainedArtifactTransformStep.getFailure();
>>>>>>> c9ccb5b2
        }

        @Override
        public void resolveDependencies(TaskDependencyResolver dependencyResolver, Action<WorkInfo> processHardSuccessor) {
            addDependencySuccessor(previousTransform);
            processHardSuccessor.execute(previousTransform);
        }

        private class ChainedArtifactTransformStepOperation implements RunnableBuildOperation {

            private List<File> result;
            private Throwable failure;

            @Override
            public void run(BuildOperationContext context) {
                Throwable previousFailure = previousTransform.getFailure();
                if (previousFailure != null) {
                    this.failure = previousFailure;
                    this.result = Collections.emptyList();
                    return;
                }
                ImmutableList.Builder<File> builder = ImmutableList.builder();
                for (File inputFile : previousTransform.getResult()) {
                    TransformFileOperation operation = new TransformFileOperation(inputFile, artifactTransformer);
                    operation.run(context);
                    if (operation.getFailure() != null) {
                        this.failure = operation.getFailure();
                        this.result = Collections.emptyList();
                        return;
                    }
                    List<File> result = operation.getResult();
                    if (result != null) {
                        builder.addAll(result);
                    }
                }
                this.result = builder.build();
            }

            @Override
            public BuildOperationDescriptor.Builder description() {
                String displayName = "Transform " + artifactId.getDisplayName() + " with " + artifactTransformer.getDisplayName();
                return BuildOperationDescriptor.displayName(displayName)
                    .progressDisplayName(displayName)
                    .operationType(BuildOperationCategory.TRANSFORM);
            }

            public List<File> getResult() {
                return result;
            }

            public Throwable getFailure() {
                return failure;
            }
        }
    }

    private static class ResolveArtifacts implements Action<BuildOperationQueue<RunnableBuildOperation>> {
        private final ResolvedArtifactSet artifactSet;
        private ResolvedArtifactSet.Completion result;

        public ResolveArtifacts(ResolvedArtifactSet artifactSet) {
            this.artifactSet = artifactSet;
        }

        @Override
        public void execute(BuildOperationQueue<RunnableBuildOperation> actions) {
            result = artifactSet.startVisit(actions, new ResolveOnlyAsyncArtifactListener());
        }

        public ResolvedArtifactSet.Completion getResult() {
            return result;
        }
    }

    private static class ResolveOnlyAsyncArtifactListener implements ResolvedArtifactSet.AsyncArtifactListener {
        @Override
        public void artifactAvailable(ResolvableArtifact artifact) {
        }

        @Override
        public boolean requireArtifactFiles() {
            return true;
        }

        @Override
        public boolean includeFileDependencies() {
            return false;
        }

        @Override
        public void fileAvailable(File file) {
        }
    }
}<|MERGE_RESOLUTION|>--- conflicted
+++ resolved
@@ -128,37 +128,11 @@
         }
 
         @Override
-<<<<<<< HEAD
         public void execute(BuildOperationExecutor buildOperationExecutor, ArtifactTransformListener transformListener) {
-            ResolveArtifacts resolveArtifacts = new ResolveArtifacts(artifactSet);
-            buildOperationExecutor.runAll(resolveArtifacts);
-            ResolvedArtifactCollectingVisitor visitor = new ResolvedArtifactCollectingVisitor();
-            resolveArtifacts.getResult().visit(visitor);
-            Set<Throwable> failures = visitor.getFailures();
-            if (!failures.isEmpty()) {
-                Throwable failure;
-                if (failures.size() == 1 && Iterables.getOnlyElement(failures) instanceof ResolveException) {
-                    failure = Iterables.getOnlyElement(failures);
-                } else {
-                    failure = new DefaultLenientConfiguration.ArtifactResolveException("artifacts", artifactTransformer.getDisplayName(), "artifact transform", failures);
-                }
-                this.failure = failure;
-                this.result = Collections.emptyList();
-                return;
-            }
-            ResolvedArtifactResult artifact = Iterables.getOnlyElement(visitor.getArtifacts());
-
-            TransformArtifactOperation operation = new TransformArtifactOperation(artifact.getId(), artifact.getFile(), artifactTransformer, BuildOperationCategory.TRANSFORM, transformListener);
-            buildOperationExecutor.run(operation);
-            this.result = operation.getResult();
-            this.failure = operation.getFailure();
-=======
-        public void execute(BuildOperationExecutor buildOperationExecutor) {
-            InitialArtifactTransformationStepOperation transformationStep = new InitialArtifactTransformationStepOperation(buildOperationExecutor);
+            InitialArtifactTransformationStepOperation transformationStep = new InitialArtifactTransformationStepOperation(buildOperationExecutor, transformListener);
             buildOperationExecutor.run(transformationStep);
             this.result = transformationStep.getResult();
             this.failure = transformationStep.getFailure();
->>>>>>> c9ccb5b2
         }
 
         @Override
@@ -178,9 +152,11 @@
             private List<File> result;
             private Throwable failure;
             private final BuildOperationExecutor buildOperationExecutor;
-
-            public InitialArtifactTransformationStepOperation(BuildOperationExecutor buildOperationExecutor) {
+            private final ArtifactTransformListener transformListener;
+
+            public InitialArtifactTransformationStepOperation(BuildOperationExecutor buildOperationExecutor, ArtifactTransformListener transformListener) {
                 this.buildOperationExecutor = buildOperationExecutor;
+                this.transformListener = transformListener;
             }
 
             @Override
@@ -211,7 +187,7 @@
                 }
                 ResolvedArtifactResult artifact = Iterables.getOnlyElement(visitor.getArtifacts());
 
-                TransformArtifactOperation operation = new TransformArtifactOperation(artifact.getId(), artifact.getFile(), artifactTransformer);
+                TransformArtifactOperation operation = new TransformArtifactOperation(artifact.getId(), artifact.getFile(), artifactTransformer, transformListener);
                 operation.run(context);
                 this.failure = operation.getFailure();
                 this.result = operation.getResult();
@@ -238,36 +214,11 @@
         }
 
         @Override
-<<<<<<< HEAD
         public void execute(BuildOperationExecutor buildOperationExecutor, ArtifactTransformListener transformListener) {
-            Throwable previousFailure = previousTransform.getFailure();
-            if (previousFailure != null) {
-                this.failure = previousFailure;
-                this.result = Collections.emptyList();
-                return;
-            }
-            ImmutableList.Builder<File> builder = ImmutableList.builder();
-            for (File inputFile : previousTransform.getResult()) {
-                TransformFileOperation operation = new TransformFileOperation(inputFile, artifactTransformer, BuildOperationCategory.TRANSFORM, transformListener);
-                buildOperationExecutor.run(operation);
-                if (operation.getFailure() != null) {
-                    this.failure = operation.getFailure();
-                    this.result = Collections.emptyList();
-                    return;
-                }
-                List<File> result = operation.getResult();
-                if (result != null) {
-                    builder.addAll(result);
-                }
-            }
-            this.result = builder.build();
-=======
-        public void execute(BuildOperationExecutor buildOperationExecutor) {
-            ChainedArtifactTransformStepOperation chainedArtifactTransformStep = new ChainedArtifactTransformStepOperation();
+            ChainedArtifactTransformStepOperation chainedArtifactTransformStep = new ChainedArtifactTransformStepOperation(transformListener);
             buildOperationExecutor.run(chainedArtifactTransformStep);
             this.result = chainedArtifactTransformStep.getResult();
             this.failure = chainedArtifactTransformStep.getFailure();
->>>>>>> c9ccb5b2
         }
 
         @Override
@@ -278,8 +229,13 @@
 
         private class ChainedArtifactTransformStepOperation implements RunnableBuildOperation {
 
+            private final ArtifactTransformListener transformListener;
             private List<File> result;
             private Throwable failure;
+
+            public ChainedArtifactTransformStepOperation(ArtifactTransformListener transformListener) {
+                this.transformListener = transformListener;
+            }
 
             @Override
             public void run(BuildOperationContext context) {
@@ -291,7 +247,7 @@
                 }
                 ImmutableList.Builder<File> builder = ImmutableList.builder();
                 for (File inputFile : previousTransform.getResult()) {
-                    TransformFileOperation operation = new TransformFileOperation(inputFile, artifactTransformer);
+                    TransformFileOperation operation = new TransformFileOperation(inputFile, artifactTransformer, transformListener);
                     operation.run(context);
                     if (operation.getFailure() != null) {
                         this.failure = operation.getFailure();
